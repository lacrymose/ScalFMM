--- conflicted
+++ resolved
@@ -427,81 +427,6 @@
         list(APPEND STARPU_COMPONENT_LIST "CUDA")
     endif()
 
-<<<<<<< HEAD
-    SET(STARPU_INCLUDES "$ENV{STARPU_INC}" ) # CACHE STRING "Set your STARPU flags"
-    SET(SCALFMM_LIBRARIES "${SCALFMM_LIBRARIES}; ${STARPU_LIBRARIES}")
-    include_directories(${STARPU_INCLUDES})
-    
-    MESSAGE(STATUS "         STARPU_LIBRARIES          = ${STARPU_LIBRARIES}")
-    MESSAGE(STATUS "         STARPU_INCLUDES           = ${STARPU_INCLUDES}")
-    
-    OPTION( ScalFMM_USE_CUDA      "Set to ON to use CUDA with StarPU" OFF )
-    MESSAGE( STATUS "ScalFMM_USE_CUDA             = ${ScalFMM_USE_CUDA}" )
-      if(ScalFMM_USE_CUDA)
-            execute_process(COMMAND nvcc --version ERROR_VARIABLE cuda_error_output OUTPUT_QUIET)
-            if(cuda_error_output)
-                message( FATAL_ERROR "nvcc is needed with CUDA." )
-            endif()
-            if(NOT DEFINED CUSTOM_CUDA_FLAGS)
-                SET( CUSTOM_CUDA_FLAGS "-std=c++11;-arch=sm_20" CACHE STRING "Set your CUDA flags, for example : -arch=sm_20;-ptxas-options=-v;-use_fast_math")
-            endif()
-            # This is needed to remove backslash after space in ADD_CUSTOM_COMMAND
-            SEPARATE_ARGUMENTS(CUSTOM_CUDA_FLAGS)
-            MESSAGE( STATUS "CUSTOM_CUDA_FLAGS             = ${CUSTOM_CUDA_FLAGS}" )
-         
-            # Add libcudart and cuda.h
-            # link_directories($ENV{CUDA_LIB})
-            include_directories($ENV{CUDA_INC})
-            SET(SCALFMM_LIBRARIES "${SCALFMM_LIBRARIES}; -L$ENV{CUDA_LIB}; -lcudart")
-      endif()
-      
-      OPTION( ScalFMM_USE_OPENCL      "Set to ON to use OPENCL with StarPU" OFF )
-      MESSAGE( STATUS "ScalFMM_USE_OPENCL             = ${ScalFMM_USE_OPENCL}" )
-      if(ScalFMM_USE_OPENCL)         
-            include_directories($ENV{OPENCL_INC})
-            SET(SCALFMM_LIBRARIES "${SCALFMM_LIBRARIES}; -L$ENV{OPENCL_LIB}; -lOpenCL")
-      endif()
-endif(ScalFMM_USE_STARPU)
-list(APPEND FUSE_LIST "STARPU")
-list(APPEND FUSE_LIST "CUDA")
-list(APPEND FUSE_LIST "OPENCL")
-#
-##################################################################
-#                                               Use SSE                                                                     #
-##################################################################
-
-MESSAGE( STATUS "ScalFMM_USE_SSE              = ${ScalFMM_USE_SSE}" )
-if( ScalFMM_USE_SSE )
-        if(NOT EXISTS ${CMAKE_MODULE_PATH}/compileTestSse.cpp)
-                message(FATAL_ERROR "The CompileTestSseFile does not exist (${CMAKE_MODULE_PATH}/compileTestSse.cpp)" )
-        endif()
-        MESSAGE( STATUS "SSE_FLAGS ${SSE_FLAGS}  -- ${CMAKE_CXX_FLAGS}  ")
-        TRY_COMPILE(COMPILE_SSE  ${CMAKE_CURRENT_BINARY_DIR} ${CMAKE_MODULE_PATH}/compileTestSse.cpp COMPILE_DEFINITIONS  "${CMAKE_CXX_FLAGS} ${SSE_FLAGS}" OUTPUT_VARIABLE COMPILE_SSE_OUTPUT)
-
-        IF(${COMPILE_SSE})
-            SET(ScaLFMM_CXX_FLAGS "${ScaLFMM_CXX_FLAGS}  ${SSE_FLAGS}")
-
-                TRY_COMPILE(COMPILE_RESULT_VAR  ${CMAKE_CURRENT_BINARY_DIR}
-                                                     ${CMAKE_MODULE_PATH}/checkSSEpe.cpp  COMPILE_DEFINITIONS  "${CMAKE_CXX_FLAGS} ${SSE_FLAGS}")
-                IF( NOT ${COMPILE_RESULT_VAR})
-                         SET(__SSEPE_INTEL_COMPILER ON)
-                ENDIF()
-  #		SET(ScalFMM_USE_AVX OFF)
-        ELSE(${COMPILE_SSE})
-                 MESSAGE(FATAL_ERROR "SSE NOT SUPPORTED ; Set ScalFMM_USE_SSE  to OFF \n Output from test is : ${COMPILE_SSE_OUTPUT}")
-        ENDIF(${COMPILE_SSE})
-endif()
-list(APPEND FUSE_LIST "SSE")
-##################################################################
-#                                                Use AVX                                                                   #
-##################################################################
-
-MESSAGE(STATUS "ScalFMM_USE_AVX               = ${ScalFMM_USE_AVX}")
-if(ScalFMM_USE_AVX)
-        if(NOT EXISTS ${CMAKE_MODULE_PATH}/compileTestAvx.cpp)
-                message(FATAL_ERROR "The CompileTestSseFile does not exist (${CMAKE_MODULE_PATH}/compileTestAvx.cpp)" )
-        endif()
-=======
     find_package(STARPU ${ScalFMM_STARPU_VERSION} REQUIRED
                  COMPONENTS ${STARPU_COMPONENT_LIST})
 
@@ -541,7 +466,6 @@
   ##################################################################
   #                         Use SSE                                #
   ##################################################################
->>>>>>> 1cc4f505
 
   message( STATUS "ScalFMM_USE_SSE              = ${ScalFMM_USE_SSE}" )
   if( ScalFMM_USE_SSE )
