cmake_minimum_required (VERSION 2.8.3 FATAL_ERROR)

if(CMAKE_MAJOR_VERSION GREATER 1 AND CMAKE_MINOR_VERSION GREATER 7 AND CMAKE_PATCH_VERSION GREATER 11)
  cmake_policy(SET CMP0022 OLD)
endif()

cmake_policy(SET CMP0004 OLD)

set(CMAKE_DISABLE_IN_SOURCE_BUILD ON)

#===========================================================================
# Project Declaration
#===========================================================================
project(ScalFMM C CXX)

# directly make an error if in-source build
#if("${PROJECT_SOURCE_DIR}" STREQUAL "${PROJECT_BINARY_DIR}")
#   message(FATAL_ERROR "In-source builds are not allowed.\n"
#   "Please create a build directory first and execute cmake configuration from "
#   "this directory. Example: mkdir build && cd build && cmake ..")
#endif()
#
# check if compiling into source directories
#string(COMPARE EQUAL "${CMAKE_SOURCE_DIR}" "${CMAKE_BINARY_DIR}" insource)
#if(insource)
#  message(FATAL_ERROR "${PROJECT_NAME} requires an out of source build. Goto ./Build and tapes cmake ../")
#endif(insource)

set(ScalFMM_CMAKE_MODULE_PATH ${CMAKE_SOURCE_DIR}/CMakeModules)


# MPI option has to be set before project, cannot be changed in the cache!
#if( ScalFMM_USE_MPI )
#  include(CMakeForceCompiler)
#  CMAKE_FORCE_C_COMPILER(mpicc      "MPI C Compiler")
#  CMAKE_FORCE_CXX_COMPILER(mpicxx   "MPI C++ Compiler")
#  set(ScalFMM_USE_MPI ON CACHE BOOL "ScalFMM use MPI")
#else()
#  message(STATUS "Remove CMake cache and run cmake .. -DScalFMM_USE_MPI=ON to enable MPI" )
#endif(ScalFMM_USE_MPI)


#===========================================================================
# Version Number
#===========================================================================

# ScalFMM version number.  An even minor number corresponds to releases.
set(ScalFMM_MAJOR_VERSION 1)
set(ScalFMM_MINOR_VERSION 3)
set(ScalFMM_PATCH_VERSION 0)
set(ScalFMM_VERSION  "${ScalFMM_MAJOR_VERSION}.${ScalFMM_MINOR_VERSION}.${ScalFMM_PATCH_VERSION}" )

set( MORSE_DISTRIB_DIR "" CACHE PATH "Directory of MORSE distribution")

if (MORSE_DISTRIB_DIR OR EXISTS "${CMAKE_SOURCE_DIR}/CMakeModules/morse/")

  # Add extra cmake module path and initialize morse cmake modules
  # --------------------------------------------------------------
  if(MORSE_DISTRIB_DIR)
      list(APPEND CMAKE_MODULE_PATH ${MORSE_DISTRIB_DIR}/cmake_modules)
      list(APPEND CMAKE_MODULE_PATH "${MORSE_DISTRIB_DIR}/cmake_modules/morse")
      set(MORSE_CMAKE_MODULE_PATH ${MORSE_DISTRIB_DIR}/cmake_modules/morse )
  elseif(EXISTS "${CMAKE_SOURCE_DIR}/CMakeModules/morse/")
      list(APPEND CMAKE_MODULE_PATH ${CMAKE_SOURCE_DIR}/CMakeModules/morse/)
      set(MORSE_CMAKE_MODULE_PATH ${CMAKE_SOURCE_DIR}/CMakeModules/morse )
  endif()
  include(MorseInit)

  #
  # Active language
  # -----------------------
#  enable_language(CXX)
  #

  #
  # Options
  option( ScalFMM_USE_MPI              "Set to ON to build ScaFMM with MPI"          OFF )
  option( ScalFMM_USE_BLAS             "Set to ON to build ScaFMM with BLAS"         OFF )
  option( ScalFMM_USE_FFT              "Set to ON to build ScaFMM with FFTW"         OFF )
  option( ScalFMM_BUILD_TESTS          "Set to ON to build functionalities Tests"    OFF )
  option( ScalFMM_BUILD_UTESTS         "Set to ON to build UTests"                   OFF )
  option( ScalFMM_BUILD_DEBUG          "Set to ON to build in Debug"                 OFF )
  option( ScalFMM_USE_LOG              "Set to ON to print output debug information" OFF )
  option( ScalFMM_USE_MEM_STATS        "Set to ON to profile memory"                 OFF )
  option( ScalFMM_USE_DOUBLE_PRECISION "Set to ON to compile in double precision"    ON  )
  option( ScalFMM_ATTACHE_SOURCE       "Set to ON to compile with -g"                OFF )
  option( ScalFMM_USE_ADDONS           "Set to ON to compile add ons"                OFF )
  option( ScalFMM_USE_SSE              "Set to ON to compile with SSE support"       ON  )
  option( ScalFMM_USE_AVX              "Set to ON to compile with AVX support"       OFF  )
  option( ScalFMM_USE_ASSERT           "Set to ON to enable safe tests during execution" ON  )
  option( ScalFMM_USE_MIC_NATIVE       "Set to ON to compile in native mode for MIC" OFF  )
  option( ScalFMM_BUILD_ONLY_LIB       "Set to ON to compile only the lib (examples are not compiled) " OFF  )
  option( ScalFMM_ONLY_DEVEL           "Set to ON to compile Development tools (only scalfmm team)" ON )
  if( ScalFMM_ONLY_DEVEL )
    option( ScalFMM_USE_STARPU "Set to ON to build ScalFMM with StarPU" OFF )
  endif()
  if( ScalFMM_USE_MPI )
    try_compile(COMPILE_INTEL ${CMAKE_CURRENT_BINARY_DIR}
                ${ScalFMM_CMAKE_MODULE_PATH}/compileTestIntel.cpp
                COMPILE_DEFINITIONS "${CMAKE_CXX_FLAGS}")
    if (COMPILE_INTEL)
      set(CMAKE_CXX_COMPILER_ID  "Intel")
    endif()
  endif()
  message(STATUS "CXX  ${CMAKE_CXX_COMPILER_ID}" )
  # Set scalfmm to default libraries
  set(SCALFMM_LIBRARIES "")
  set(ScalFMM_CXX_FLAGS "-std=c++11 -fpic -Wall")
  #
  #
  # Test if openmp is here
  #
  find_package (OpenMP)
  if(OPENMP_FOUND)
    set(CMAKE_C_FLAGS "${CMAKE_C_FLAGS} ${OpenMP_C_FLAGS}")
    set(CMAKE_CXX_FLAGS "${CMAKE_CXX_FLAGS} ${OpenMP_CXX_FLAGS}")
    set(CMAKE_EXE_LINKER_FLAGS "${CMAKE_EXE_LINKER_FLAGS} ${OpenMP_EXE_LINKER_FLAGS}")
  else(OPENMP_FOUND)
    message(WARNING "OPENMP NOT FOUND")
  endif(OPENMP_FOUND)
  message(STATUS "ScalFMM_BUILD_DEBUG = ${ScalFMM_BUILD_DEBUG}" )
  #
  if(CMAKE_SIZEOF_VOID_P EQUAL 8)
    set(ScalFMM_CXX_FLAGS  "${ScalFMM_CXX_FLAGS} -m64")
  endif()
  ##############################################################################
  #                           Compile options                                  #
  ##############################################################################
  #  -xHost -mfpmath=sse
  # -Wall Wnosign-conversion
  #
  if(CMAKE_CXX_COMPILER_ID STREQUAL "Intel")
    # INTEL
    IF (APPLE)
      set(SSE_FLAGS  "-msse4  -mfpmath=sse")   # -mtune=native -march=native
    else(APPLE)
      set(AVX_FLAGS  "-mavx")
      set(SSE_FLAGS  "-axSSE4.2")
    endif(APPLE)
    #-Wshadow -Wpointer-arith -Wcast-qual -Wconversion  -Wall -Wnosign-conversion ")
  else()
    # NOT      INTEL
    if(NOT ScalFMM_USE_MPI)
      set(ScalFMM_CXX_FLAGS  "${ScalFMM_CXX_FLAGS} -Wzero-as-null-pointer-constant")
    else()
      include(CheckCCompilerFlag)
      check_c_compiler_flag(-Wno-literal-suffix HAS_NO_LITERAL_SUFFIX_FLAG)
      if(HAS_NO_LITERAL_SUFFIX_FLAG)
        set(ScalFMM_CXX_FLAGS  "${ScalFMM_CXX_FLAGS} -Wno-literal-suffix")
      endif()
    endif()
    set(AVX_FLAGS "-mtune=native -march=native")
    IF (APPLE)
      set(SSE_FLAGS  "-msse3  -mfpmath=sse")   # -mtune=native -march=native
    else(APPLE)
      set(SSE_FLAGS  "-mtune=native -march=native")   # -mtune=native -march=native
    endif(APPLE)
  endif()

  ##############################################################################
  #                           FUSE list                                        #
  ##############################################################################
  set(FUSE_LIST "")
  # then do list(APPEND FUSE_LIST "BLAS") to protect from FUSE_BLAS
  list(APPEND FUSE_LIST "MPI")

  ##############################################################################
  #                        Debug      flags                                    #
  ##############################################################################
  #
  if( ScalFMM_BUILD_DEBUG )
    #
    # Compile Debug flags
    #
    set(CMAKE_BUILD_TYPE Debug)
    ADD_DEFINITIONS(-O0)
    if( APPLE )
      set(SCALFMM_FLAGS_OPTI_DEBUG "-m64  -funroll-loops" CACHE STRING
        "Set your optimization flags for debug mode.")
    else(APPLE)
      if(CMAKE_CXX_COMPILER_ID STREQUAL "Intel")
        set(SCALFMM_FLAGS_OPTI_DEBUG "-fp-model strict  -funroll-loops" CACHE STRING
          "Set your optimization flags for debug mode.")
      else()
        set(SCALFMM_FLAGS_OPTI_DEBUG "-funroll-loops" CACHE STRING
          "Set your optimization flags for debug mode.")
      endif()
    endif(APPLE)
    #  ADD_DEFINITIONS(${SCALFMM_FLAGS_OPTI_DEBUG})
    set(ScalFMM_CXX_FLAGS "${ScalFMM_CXX_FLAGS} ${SCALFMM_FLAGS_OPTI_DEBUG}")
    set(CMAKE_CXX_FLAGS_TYPE "${CMAKE_CXX_FLAGS_DEBUG}")

  else()
    ##############################################################################
    #                          Release flags                                     #
    ##############################################################################
    set(CMAKE_BUILD_TYPE Release)
    # force -O3 in release
    set(CMAKE_CXX_FLAGS_RELEASE "${CMAKE_CXX_FLAGS_RELEASE} -O3")
    string(REPLACE "-O2" "-O3" CMAKE_CXX_FLAGS_RELEASE ${CMAKE_CXX_FLAGS_RELEASE} )
    set(CMAKE_CXX_FLAGS_TYPE  "${CMAKE_CXX_FLAGS_RELEASE}")
    # if compiler is intel add -ip
    if(CMAKE_CXX_COMPILER_ID STREQUAL "Intel")
      set(ScalFMM_CXX_FLAGS  "${ScalFMM_CXX_FLAGS} -ip")
      # set(ScalFMM_CXX_FLAGS  "${ScalFMM_CXX_FLAGS} -ip -no-prec-div -no-prec-sqrt")
    endif()
    # Compile optimization
    if(APPLE)
      set(SCALFMM_FLAGS_OPTI_RELEASE "-m64  -funroll-loops" CACHE STRING
        "Set your optimization flags for release mode.")
    else(APPLE)
      # Not apple system - Check the compiler flags
      if(CMAKE_CXX_COMPILER_ID STREQUAL "Intel")
        # set(SCALFMM_FLAGS_OPTI_RELEASE "-fp-model precise -fp-model source -fimf-precision=low  -funroll-loops -ftree-vectorize"
        #   CACHE STRING "Set your optimization flags for release mode.")
        set(SCALFMM_FLAGS_OPTI_RELEASE " " CACHE STRING
          "Set your optimization flags for release mode.")
      else()
        set(SCALFMM_FLAGS_OPTI_RELEASE "-ffast-math -funroll-loops -ftree-vectorize" CACHE STRING
          "Set your optimization flags for release mode.")
      endif()
    endif(APPLE)
    #
    set(ScalFMM_CXX_FLAGS  "${ScalFMM_CXX_FLAGS} ${SCALFMM_FLAGS_OPTI_RELEASE}")
  endif()
  #
  ##############################################################################
  #                Attach source code to exec                                  #
  ##############################################################################
  message(STATUS "ScalFMM_ATTACHE_SOURCE       = ${ScalFMM_ATTACHE_SOURCE}" )
  if( ScalFMM_ATTACHE_SOURCE )
    message(STATUS "Option -g is used, the code is attached to the binary." )
    set(ScalFMM_CXX_FLAGS  "${ScalFMM_CXX_FLAGS} -g")
  endif(ScalFMM_ATTACHE_SOURCE)
  #
  ##############################################################################
  #                                 find MPI                                   #
  ##############################################################################
  #
  if( ScalFMM_USE_MPI )

    # allows to use an external mpi compilation by setting compilers with
    # -DMPI_C_COMPILER=path/to/mpicc -DMPI_CXX_COMPILER=path/to/mpicxx
    # at cmake configure
    if(NOT MPI_C_COMPILER)
        set(MPI_C_COMPILER mpicc)
    endif()
    if(NOT MPI_CXX_COMPILER)
        set(MPI_CXX_COMPILER mpicxx)
    endif()

    find_package(MPI REQUIRED)

    if (MPI_CXX_INCLUDE_PATH)
        include_directories( ${MPI_CXX_INCLUDE_PATH} )
    endif()
    if (MPI_CXX_COMPILE_FLAGS)
        set(ScalFMM_CXX_FLAGS "${ScalFMM_CXX_FLAGS} ${MPI_CXX_COMPILE_FLAGS}")
    endif()
    if (MPI_CXX_INCLUDE_PATH)
        set(SCALFMM_INCLUDES  "${SCALFMM_INCLUDES}; ${MPI_CXX_INCLUDE_PATH}")
    endif()
    if (MPI_CXX_LINK_FLAGS)
        set(SCALFMM_LIBRARIES "${SCALFMM_LIBRARIES}; ${MPI_CXX_LINK_FLAGS}")
    endif()
    if (MPI_CXX_LIBRARIES)
        set(SCALFMM_LIBRARIES "${SCALFMM_LIBRARIES}; ${MPI_CXX_LIBRARIES}")
    endif()

  endif()
  #
  ##############################################################################
  #                             Blas option                                    #
  ##############################################################################
  #
  if( ScalFMM_USE_BLAS )
    message(STATUS "CMAKE_CXX_COMPILER_ID STREQUAL  ${CMAKE_CXX_COMPILER_ID}")

    option( ScalFMM_USE_MKL_AS_BLAS "Set to ON to use MKL CBLAS" OFF )

    if( ScalFMM_USE_MKL_AS_BLAS )

      set(BLA_VENDOR "Intel10_64lp_seq")
      find_package(BLASEXT REQUIRED)

      if(BLAS_FOUND AND BLAS_LIBRARY_DIRS)
        # the RPATH to be used when installing
        list(APPEND CMAKE_INSTALL_RPATH "${BLAS_LIBRARY_DIRS}")
      else()
        message(FATAL_ERROR "A BLAS library is required but has not been found")
      endif()
      unset(LAPACK_LIBRARIES)
      if (BLAS_LIBRARIES)
        set(BLASLAPACK_LIBRARIES ${BLAS_LIBRARIES})
      endif()

    elseif(ScalFMM_USE_EXTERNAL_BLAS)

      message(STATUS "BLAS SET BY EXTERNAL PROGRAM = ${BLAS_LIBRARIES}")

    else()

      find_package(BLASEXT REQUIRED)
      find_package(LAPACKEXT REQUIRED)
      set(BLASLAPACK_LIBRARIES)
      if (LAPACK_LIBRARIES)
        set(BLASLAPACK_LIBRARIES "${LAPACK_LIBRARIES}")
      endif()
      if (BLAS_LIBRARIES)
        list(APPEND BLASLAPACK_LIBRARIES "${BLAS_LIBRARIES}")
      endif()

    endif()

    set(SCALFMM_LIBRARIES "${SCALFMM_LIBRARIES}; ${BLASLAPACK_LIBRARIES}")
    #message(STATUS "SCALFMM_LIBRARIES          = ${SCALFMM_LIBRARIES}")

  endif(ScalFMM_USE_BLAS)
  list(APPEND FUSE_LIST "BLAS")
  #
  # FFT option
  #
  if( ScalFMM_USE_FFT )

    option( ScalFMM_USE_MKL_AS_FFTW "Set to ON to use MKL FFTW" OFF )

    message(STATUS "SCALFMM USE FFT Configure:")

    if( ScalFMM_USE_MKL_AS_FFTW )

      message(STATUS "         SCALFMM USE MKL ")

      if( ScalFMM_USE_MKL_AS_BLAS )

        unset(FFT_LIBRARIES CACHE)
        message(STATUS "         SCALFMM USE MKL already defined")
        set(FFT_INCLUDES "$ENV{MKLROOT}/include/fftw" CACHE STRING "Set your MKL flags")

      else(ScalFMM_USE_MKL_AS_BLAS)

        # The package can be used with the following COMPONENTS:
        # MKL, THREADS|OMP and/or SIMPLE|DOUBLE|LONG|QUAD
        # Default is DOUBLE and without THREADS|OMP
        find_package(FFTW REQUIRED COMPONENTS MKL)
        if(FFTW_LIBRARY_DIRS)
          set(FFT_LIBRARIES "-L${FFTW_LIBRARY_DIRS};" CACHE STRING "Set your MKL flags")
        endif()
        foreach (fft_lib ${FFTW_LIBRARIES})
            set(FFT_LIBRARIES "${FFT_LIBRARIES} ${fft_lib};")
        endforeach()
        if (FFTW_INCLUDE_DIRS)
            set(FFT_INCLUDES "${FFTW_INCLUDE_DIRS}" )
        endif()
        set(SCALFMM_LIBRARIES "${SCALFMM_LIBRARIES}; ${FFT_LIBRARIES}")

      endif(ScalFMM_USE_MKL_AS_BLAS)

    else(ScalFMM_USE_MKL_AS_FFTW)

      message(STATUS "         SCALFMM USE FFTW ")
      # The package can be used with the following COMPONENTS:
      # MKL, THREADS|OMP and/or SIMPLE|DOUBLE|LONG|QUAD
      # Default is DOUBLE and without THREADS|OMP
      find_package(FFTW REQUIRED)

      if(FFTW_LIBRARY_DIRS)
        set(FFT_LIBRARIES "-L${FFTW_LIBRARY_DIRS};" CACHE STRING "Set your MKL flags")
      endif()
      foreach (fft_lib ${FFTW_LIBRARIES})
        set(FFT_LIBRARIES "${FFT_LIBRARIES} ${fft_lib};")
      endforeach()
      if (FFTW_INCLUDE_DIRS)
        set(FFT_INCLUDES "${FFTW_INCLUDE_DIRS}" )
      endif()
      set(SCALFMM_LIBRARIES "${SCALFMM_LIBRARIES}; ${FFT_LIBRARIES}")

    endif(ScalFMM_USE_MKL_AS_FFTW)

    if (FFT_INCLUDES)
        set(SCALFMM_INCLUDES "${SCALFMM_INCLUDES}; ${FFT_INCLUDES}")
    endif()
    message(STATUS "         SCALFMM_LIBRARIES          = ${SCALFMM_LIBRARIES}")
    message(STATUS "         SCALFMM_INCLUDES          = ${SCALFMM_INCLUDES}")

  endif(ScalFMM_USE_FFT)
  list(APPEND FUSE_LIST "FFT")

  # Compile option
  #ADD_DEFINITIONS(-Wall -Wshadow -Wpointer-arith -Wcast-qual -Wconversion -fpic )
  #
  # C++ 2011
  message( STATUS "CMAKE_SYSTEM:   ${CMAKE_SYSTEM}  CMAKE_CXX_COMPILER_ID ${CMAKE_CXX_COMPILER_ID}  CMAKE_CXX_COMPILER ${NAME}")
  if(CMAKE_CXX_COMPILER_ID STREQUAL "Intel")
    execute_process(COMMAND ${CMAKE_CXX_COMPILER} -dumpversion OUTPUT_VARIABLE INTEL_VERSION)
    message( STATUS "Intel:   ${INTEL_VERSION}")
    if(APPLE)
      string(FIND ${CMAKE_CXX_COMPILER}  "icl++" NAME)
      if( ${NAME} GREATER  0)
        if(  ${INTEL_VERSION} EQUAL 15. OR  ${INTEL_VERSION} GREATER 15.0.0)
  	message( STATUS "  Intel compiler is icl++ ( version >= 15.0.0)")
  	set(INTEL_ICL_COMPILER "ON")
        else()
  	message(FATAL_ERROR  "  Intel compiler should be icl++ ( version >= 15.0.0)")
        endif()
      else()
        message(FATAL_ERROR  "  Intel compiler should be icl++ ( version >= 15.0.0)")
      endif()
    endif()
  endif()
<<<<<<< HEAD
  #
  ##################################################################
  ##################################################################
  #
  if( ScalFMM_USE_STARPU )
=======
endif()
#
##################################################################
##################################################################
#

MESSAGE( STATUS "ScalFMM_USE_STARPU             = ${ScalFMM_USE_STARPU}" )
if( ScalFMM_USE_STARPU )
    SET(STARPU_LIBRARIES " -L$ENV{STARPU_LIB}; -lstarpu-$ENV{STARPU_VERSION}") # CACHE STRING "Set your STARPU flags"
>>>>>>> beec09ae

    set(ScalFMM_STARPU_VERSION "1.1" CACHE STRING "oldest STARPU version desired")
    # create list of components in order to make a single call to find_package(starpu...)
    set(STARPU_COMPONENT_LIST "HWLOC")
    if(ScalFMM_USE_MPI)
        list(APPEND STARPU_COMPONENT_LIST "MPI")
    endif()

<<<<<<< HEAD
    find_package(STARPU ${ScalFMM_STARPU_VERSION} REQUIRED
                 COMPONENTS ${STARPU_COMPONENT_LIST})
=======
    SET(STARPU_INCLUDES "$ENV{STARPU_INC}" ) # CACHE STRING "Set your STARPU flags"
    SET(SCALFMM_LIBRARIES "${SCALFMM_LIBRARIES}; ${STARPU_LIBRARIES}")
    include_directories(${STARPU_INCLUDES})
    
    MESSAGE(STATUS "         STARPU_LIBRARIES          = ${STARPU_LIBRARIES}")
    MESSAGE(STATUS "         STARPU_INCLUDES           = ${STARPU_INCLUDES}")
    
    OPTION( ScalFMM_USE_CUDA      "Set to ON to use CUDA with StarPU" OFF )
        MESSAGE( STATUS "ScalFMM_USE_CUDA             = ${ScalFMM_USE_CUDA}" )
      if(ScalFMM_USE_CUDA)
            execute_process(COMMAND nvcc --version ERROR_VARIABLE cuda_error_output OUTPUT_QUIET)
            if(cuda_error_output)
                message( FATAL_ERROR "nvcc is needed with CUDA." )
            endif()
            if(NOT DEFINED CUSTOM_CUDA_FLAGS)
                SET( CUSTOM_CUDA_FLAGS "-std=c++11;-arch=sm_20" CACHE STRING "Set your CUDA flags, for example : -arch=sm_20;-ptxas-options=-v;-use_fast_math")
            endif()
            # This is needed to remove backslash after space in ADD_CUSTOM_COMMAND
            SEPARATE_ARGUMENTS(CUSTOM_CUDA_FLAGS)
            MESSAGE( STATUS "CUSTOM_CUDA_FLAGS             = ${CUSTOM_CUDA_FLAGS}" )
         
            # Add libcudart and cuda.h
            # link_directories($ENV{CUDA_LIB})
            include_directories($ENV{CUDA_INC})
            SET(SCALFMM_LIBRARIES "${SCALFMM_LIBRARIES}; -L$ENV{CUDA_LIB}; -lcudart")
      endif()
endif(ScalFMM_USE_STARPU)
list(APPEND FUSE_LIST "STARPU")
list(APPEND FUSE_LIST "CUDA")
#
##################################################################
#                                               Use SSE                                                                     #
##################################################################

MESSAGE( STATUS "ScalFMM_USE_SSE              = ${ScalFMM_USE_SSE}" )
if( ScalFMM_USE_SSE )
        if(NOT EXISTS ${CMAKE_MODULE_PATH}/compileTestSse.cpp)
                message(FATAL_ERROR "The CompileTestSseFile does not exist (${CMAKE_MODULE_PATH}/compileTestSse.cpp)" )
        endif()
        MESSAGE( STATUS "SSE_FLAGS ${SSE_FLAGS}  -- ${CMAKE_CXX_FLAGS}  ")
        TRY_COMPILE(COMPILE_SSE  ${CMAKE_CURRENT_BINARY_DIR} ${CMAKE_MODULE_PATH}/compileTestSse.cpp COMPILE_DEFINITIONS  "${CMAKE_CXX_FLAGS} ${SSE_FLAGS}" OUTPUT_VARIABLE COMPILE_SSE_OUTPUT)

        IF(${COMPILE_SSE})
            SET(ScaLFMM_CXX_FLAGS "${ScaLFMM_CXX_FLAGS}  ${SSE_FLAGS}")

                TRY_COMPILE(COMPILE_RESULT_VAR  ${CMAKE_CURRENT_BINARY_DIR}
                                                     ${CMAKE_MODULE_PATH}/checkSSEpe.cpp  COMPILE_DEFINITIONS  "${CMAKE_CXX_FLAGS} ${SSE_FLAGS}")
                IF( NOT ${COMPILE_RESULT_VAR})
                         SET(__SSEPE_INTEL_COMPILER ON)
                ENDIF()
  #		SET(ScalFMM_USE_AVX OFF)
        ELSE(${COMPILE_SSE})
                 MESSAGE(FATAL_ERROR "SSE NOT SUPPORTED ; Set ScalFMM_USE_SSE  to OFF \n Output from test is : ${COMPILE_SSE_OUTPUT}")
        ENDIF(${COMPILE_SSE})
endif()
list(APPEND FUSE_LIST "SSE")
##################################################################
#                                                Use AVX                                                                   #
##################################################################

MESSAGE(STATUS "ScalFMM_USE_AVX               = ${ScalFMM_USE_AVX}")
if(ScalFMM_USE_AVX)
        if(NOT EXISTS ${CMAKE_MODULE_PATH}/compileTestAvx.cpp)
                message(FATAL_ERROR "The CompileTestSseFile does not exist (${CMAKE_MODULE_PATH}/compileTestAvx.cpp)" )
        endif()
>>>>>>> beec09ae

    set(STARPU_LIBRARIES_CPY "${STARPU_LIBRARIES}")
    set(STARPU_LIBRARIES "")
    foreach (starpu_lib ${STARPU_LIBRARIES_CPY})
      if (EXISTS ${starpu_lib} OR ${starpu_lib} MATCHES "^-")
          set(STARPU_LIBRARIES "${STARPU_LIBRARIES} ${starpu_lib}")
      else()
          set(STARPU_LIBRARIES "${STARPU_LIBRARIES} -l${starpu_lib}")
      endif()
    endforeach()
    if (STARPU_LIBRARY_DIRS)
        set(STARPU_LIBRARIES"-L${STARPU_LIBRARY_DIRS} ${STARPU_LIBRARIES}")
    endif()
    set(SCALFMM_LIBRARIES "${SCALFMM_LIBRARIES}; ${STARPU_LIBRARIES}")
    if (STARPU_INCLUDE_DIRS)
        set(STARPU_INCLUDES "${STARPU_INCLUDE_DIRS}")
        include_directories(${STARPU_INCLUDES})
    endif()

    message(STATUS "         STARPU_LIBRARIES          = ${STARPU_LIBRARIES}")
    if (STARPU_INCLUDE_DIRS)
        message(STATUS "         STARPU_INCLUDES           = ${STARPU_INCLUDES}")
    endif()

  endif(ScalFMM_USE_STARPU)
  list(APPEND FUSE_LIST "STARPU")
  #
  ##################################################################
  #                         Use SSE                                #
  ##################################################################

  message( STATUS "ScalFMM_USE_SSE              = ${ScalFMM_USE_SSE}" )
  if( ScalFMM_USE_SSE )
    if(NOT EXISTS ${ScalFMM_CMAKE_MODULE_PATH}/compileTestSse.cpp)
      message(FATAL_ERROR "The CompileTestSseFile does not exist (${ScalFMM_CMAKE_MODULE_PATH}/compileTestSse.cpp)" )
    endif()
    message( STATUS "SSE_FLAGS ${SSE_FLAGS}  -- ${CMAKE_CXX_FLAGS}  ")
    try_compile(COMPILE_SSE  ${CMAKE_CURRENT_BINARY_DIR}
                ${ScalFMM_CMAKE_MODULE_PATH}/compileTestSse.cpp
                COMPILE_DEFINITIONS "${CMAKE_CXX_FLAGS} ${SSE_FLAGS}"
                OUTPUT_VARIABLE COMPILE_SSE_OUTPUT)

    if(${COMPILE_SSE})
      set(ScalFMM_CXX_FLAGS "${ScalFMM_CXX_FLAGS} ${SSE_FLAGS}")

      try_compile(COMPILE_RESULT_VAR ${CMAKE_CURRENT_BINARY_DIR}
                  ${ScalFMM_CMAKE_MODULE_PATH}/checkSSEpe.cpp
                  COMPILE_DEFINITIONS "${CMAKE_CXX_FLAGS} ${SSE_FLAGS}")
      if( NOT ${COMPILE_RESULT_VAR})
        set(__SSEPE_INTEL_COMPILER ON)
      endif()
      #		set(ScalFMM_USE_AVX OFF)
    else(${COMPILE_SSE})
      message(FATAL_ERROR "SSE NOT SUPPORTED ; Set ScalFMM_USE_SSE  to OFF \n Output from test is : ${COMPILE_SSE_OUTPUT}")
    endif(${COMPILE_SSE})
  endif()
  list(APPEND FUSE_LIST "SSE")
  ##################################################################
  #                           Use AVX                              #
  ##################################################################

  message(STATUS "ScalFMM_USE_AVX               = ${ScalFMM_USE_AVX}")
  if(ScalFMM_USE_AVX)
    if(NOT EXISTS ${ScalFMM_CMAKE_MODULE_PATH}/compileTestAvx.cpp)
      message(FATAL_ERROR "The CompileTestSseFile does not exist (${ScalFMM_CMAKE_MODULE_PATH}/compileTestAvx.cpp)" )
    endif()

    try_compile(COMPILE_AVX ${CMAKE_CURRENT_BINARY_DIR}
                ${ScalFMM_CMAKE_MODULE_PATH}/compileTestAvx.cpp
                COMPILE_DEFINITIONS "${CMAKE_CXX_FLAGS} ${AVX_FLAGS}"
                OUTPUT_VARIABLE COMPILE_AVX_OUTPUT)
    if(${COMPILE_AVX})
      set(ScalFMM_CXX_FLAGS "${ScalFMM_CXX_FLAGS}   ${AVX_FLAGS}")
      #             set( ScalFMM_USE_SSE   OFF   FORCE) # ne marche pas
      try_compile(COMPILE_RESULT_AVSPE ${CMAKE_CURRENT_BINARY_DIR}
                  ${ScalFMM_CMAKE_MODULE_PATH}/checkAVXpe.cpp
                  COMPILE_DEFINITIONS "${CMAKE_CXX_FLAGS} ${AVX_FLAGS}")
      if( NOT ${COMPILE_RESULT_AVSPE})
        set(__AVXPE_INTEL_COMPILER ON)
      endif()

      message(STATUS ${CMAKE_CXX_FLAGS} )
    else(${COMPILE_AVX})
      message(FATAL_ERROR "AVX NOT SUPPORTED ; Set ScalFMM_USE_AVX  to OFF \n Output from test is : ${COMPILE_AVX_OUTPUT} ")
    endif(${COMPILE_AVX})
  endif(ScalFMM_USE_AVX)
  list(APPEND FUSE_LIST "AVX")
  #
  # Error if both ScalFMM_USE_AVX AND ScalFMM_USE_SSE are set
  #
  if( ScalFMM_USE_AVX AND ScalFMM_USE_SSE)
    message(FATAL_ERROR "Check ScalFMM_USE_SSE or ScalFMM_USE_AVX BUT NOT BOTH. ")
  endif(ScalFMM_USE_AVX AND ScalFMM_USE_SSE)
  ##################################################################
  #                     Use  native MIC compilation                #
  ##################################################################
  if( ScalFMM_USE_MIC_NATIVE )
    include(CheckCCompilerFlag)
    check_c_compiler_flag(-mmic HAS_MMIC_FLAG)
    if(NOT HAS_MMIC_FLAG)
      message(FATAL_ERROR "MIC NOT SUPPORTED ; Set ScalFMM_USE_MIC_NATIVE to OFF")
    endif()
    set(CMAKE_CXX_FLAGS "${CMAKE_CXX_FLAGS} -mmic")
  else()
    # set(CMAKE_CXX_FLAGS "${CMAKE_CXX_FLAGS} -xhost")
  endif()
  list(APPEND FUSE_LIST "MIC")
  ##################################################################
  #
  ##################################################################
  #
  # Add CBLAS
  #set(CMAKE_EXE_LINKER_FLAGS "${CMAKE_EXE_LINKER_FLAGS}  ${CBLAS_LIBRARIES}")
  # SI CBLAS necessaire utiliser la ligne cidessous
  #set(SCALFMM_LIBRARIES   "${CBLAS_LIBRARIES}; ${SCALFMM_LIBRARIES} ")
  #
  ##################################################################
  #                                                                #
  #                     END SETTING VARIABLES                      #
  #                                                                #
  ##################################################################
  #
  # Generate  ScalFmmConfig.h
  #
  set(ScalFMM_COMPILE_FLAGS "${ScalFMM_CXX_FLAGS} ${CMAKE_CXX_FLAGS_TYPE} ${CMAKE_CXX_FLAGS}")
  set(CMAKE_CXX_FLAGS "${ScalFMM_COMPILE_FLAGS} ${CMAKE_CXX_FLAGS_TYPE} ${CMAKE_CXX_FLAGS}")
  set(ScalFMM_COMPILE_LIBS   "${SCALFMM_LIBRARIES}")
  configure_file( ${CMAKE_CURRENT_SOURCE_DIR}/Src/ScalFmmConfig.h.cmake
                  ${CMAKE_BINARY_DIR}/Src/ScalFmmConfig.h  )
  #
  ##################################################################
  #                      Build - lib                               #
  ##################################################################
  #
  add_subdirectory(Src)
  # Link with scalfmm lib
  set(scalfmm_lib scalfmm)
  #
  ##################################################################
  #            Remove compilation  of the drivers                  #
  ##################################################################
  if( NOT ScalFMM_BUILD_ONLY_LIB )
    # Build - Examples and drivers
    add_subdirectory(Examples)
  endif()
  ##################################################################
  #           Build tools (Internal use)                           #
  ##################################################################
  # Build - UTILs
  if( ScalFMM_ONLY_DEVEL )
    #if( NOT ScalFMM_BUILD_ONLY_LIB )
    add_subdirectory(Utils)
  endif()

  ##################################################################
  #                Build -Tests to see examples                    #
  ##################################################################
  # Build - Tests
  message( STATUS "ScalFMM_BUILD_TESTS          = ${ScalFMM_BUILD_TESTS}" )
  if( ScalFMM_BUILD_TESTS )
    add_subdirectory(Tests)
  endif()

  ##################################################################
  #              Build - Unitary and numerical Tests               #
  ##################################################################
  #
  message( STATUS "ScalFMM_BUILD_UTESTS         = ${ScalFMM_BUILD_UTESTS}" )
  if( ScalFMM_BUILD_UTESTS )
    include(CTest)
    enable_testing()
    add_subdirectory(UTests)
  endif()

  ##################################################################
  #                           Add - doc                            #
  ##################################################################
  #
  add_subdirectory(Doc)
  ##################################################################
  #                       Build - Addons                           #
  ##################################################################
  #
  if( ScalFMM_USE_ADDONS )
    file(GLOB all_addons ./Addons/*)
    # Options
    option( ScalFMM_ADDON_CKERNELAPI "Set to ON to build ScaFMM FMM API interface" OFF )

    foreach(addon_name ${all_addons})
      message(STATUS "Addons += ${addon_name}" )
      add_subdirectory(${addon_name})
    endforeach()
  endif()

  # Add custom clean command
  if("${CMAKE_GENERATOR}" MATCHES "Make")
    add_custom_target(reset
      COMMAND ${CMAKE_MAKE_PROGRAM} clean && rm -r ./CMake* && cmake ..
      WORKING_DIRECTORY ${CMAKE_CURRENT_DIR}
      COMMENT "Cleaning Build dir and CMake cache, then do cmake.."
      )
  endif()
  #
  ##################################################################
  #                                                                #
  #                  Build and export cmake files                  #
  #                                                                #
  ##################################################################
  #
  message(STATUS "ScalFMM_BINARY_DIR:          " ${ScalFMM_BINARY_DIR})
  configure_file(${ScalFMM_SOURCE_DIR}/ScalFMMConfig.cmake.in
    ${ScalFMM_BINARY_DIR}/ScalFMMConfig.cmake
    @ONLY IMMEDIATE
    )
  #
  install(FILES
    ${ScalFMM_BINARY_DIR}/ScalFMMConfig.cmake
    DESTINATION lib/
    )
  if( NOT ScalFMM_BUILD_ONLY_LIB)
    install(FILES
      ${ScalFMM_SOURCE_DIR}/Data/test20k.fma
      DESTINATION Data/
      )
  endif()

  ##################################################################
  #                                                                #
  #              build a CPack driven installer package            #
  #                                                                #
  ##################################################################
  #
  # Use git commit number as CPACK_PACKAGE_VERSION_PATCH
  set(CPACK_PACKAGE_VERSION_PATCH 0)
  execute_process(
    COMMAND git rev-list HEAD --count
    OUTPUT_VARIABLE CPACK_PACKAGE_VERSION_PATCH
    RESULT_VARIABLE RET
    ERROR_QUIET OUTPUT_STRIP_TRAILING_WHITESPACE
    )
  #string_TRIM(PATCH1 PATCH)
  set(CPACK_INCLUDE_TOPLEVEL_DIRECTORY "ON")
  #
  set (CPACK_RESOURCE_FILE_LICENSE  "${CMAKE_CURRENT_SOURCE_DIR}/Licence.txt")
  set(CPACK_PACKAGE_VERSION_MAJOR "${ScalFMM_MAJOR_VERSION}")
  set(CPACK_PACKAGE_VERSION_MINOR "${ScalFMM_MINOR_VERSION}")
  #
  set(PACK_PACKAGE_VERSION "${ScalFMM_MAJOR_VERSION}.${ScalFMM_MINOR_VERSION}-${CPACK_PACKAGE_VERSION_PATCH}")
  set(CPACK_SOURCE_GENERATOR "TGZ")
  set(CPACK_SOURCE_PACKAGE_FILE_NAME  "ScalFMM-${ScalFMM_MAJOR_VERSION}.${ScalFMM_MINOR_VERSION}-${CPACK_PACKAGE_VERSION_PATCH}")
  set(CPACK_SOURCE_IGNORE_FILES "\\\\.git;.DS_Store;.*~;/*.aux;/*.idx;/*.log;/*.out;/*.toc;/*.ilg;/*.ind;scalfmm.pro*;org.eclipse.core.resources.prefs;.cproject;.project")
  list(APPEND CPACK_SOURCE_IGNORE_FILES  "${CMAKE_BINARY_DIR};${CMAKE_SOURCE_DIR}/Utils/;Notes;Deprecated;/Build*;/noDist/;/Bench;ToRemove;Olivier")
  # Uniform;GroupTree;Adaptive;testUnif*;/*Lagrange*")
  #list(APPEND CPACK_SOURCE_IGNORE_FILES  "Stages;Uniform;Adaptive;testUnif*;*Lagrange*" )
  #
  include(CPack)
  #
  #
  ##################################################################
  #                                                                #
  #                      PRINT messages                            #
  #                                                                #
  ##################################################################
  message(STATUS "CPACK_SOURCE_IGNORE_FILES = ${CPACK_SOURCE_IGNORE_FILES}")
  message(STATUS "CPACK_SOURCE_PACKAGE_FILE_NAME = ${CPACK_SOURCE_PACKAGE_FILE_NAME}")
  #
  #                    Use Mem stats
  message(STATUS "ScalFMM_USE_MEM_STATS        = ${ScalFMM_USE_MEM_STATS}" )
  #                    Use Log
  message(STATUS "ScalFMM_USE_LOG              = ${ScalFMM_USE_LOG}" )
  #                    Use Assert
  message(STATUS "ScalFMM_USE_ASSERT           = ${ScalFMM_USE_ASSERT}" )
  #
  #message(STATUS "CMAKE_CXX_FLAGS   =  ${CMAKE_CXX_FLAGS}")
  #set(CMAKE_CXX_FLAGS "${ScalFMM_CXX_FLAGS} ${CMAKE_CXX_FLAGS}")

  message(STATUS "CMAKE_CXX_FLAGS     =  ${CMAKE_CXX_FLAGS}")
  message(STATUS "SCALFMM_CXX_FLAGS   =  ${ScalFMM_CXX_FLAGS}")
  message(STATUS "SCALFMM_LIBRARIES   =  ${SCALFMM_LIBRARIES}")
  message(STATUS "SCALFMM_INCLUDES    =  ${SCALFMM_INCLUDES}")
  ##################################################################
  #                               END                              #
  ##################################################################

else(MORSE_DISTRIB_DIR OR EXISTS "${CMAKE_SOURCE_DIR}/CMakeModules/morse/")

  message(STATUS "MORSE_DISTRIB_DIR is not set")
  message(STATUS "Please indicate where is located your MORSE distribution directory."
    " This is necessary to find cmake_modules.")
  message(STATUS "If you are a MORSE developer, you normally have access to the svn repository of the MORSE_DISTRIB_DIR: "
    "svn checkout svn+ssh://yourlogin@scm.gforge.inria.fr/svnroot/morse/trunk/morse_distrib")

endif(MORSE_DISTRIB_DIR OR EXISTS "${CMAKE_SOURCE_DIR}/CMakeModules/morse/")<|MERGE_RESOLUTION|>--- conflicted
+++ resolved
@@ -13,31 +13,13 @@
 #===========================================================================
 project(ScalFMM C CXX)
 
-# directly make an error if in-source build
-#if("${PROJECT_SOURCE_DIR}" STREQUAL "${PROJECT_BINARY_DIR}")
-#   message(FATAL_ERROR "In-source builds are not allowed.\n"
-#   "Please create a build directory first and execute cmake configuration from "
-#   "this directory. Example: mkdir build && cd build && cmake ..")
-#endif()
-#
 # check if compiling into source directories
-#string(COMPARE EQUAL "${CMAKE_SOURCE_DIR}" "${CMAKE_BINARY_DIR}" insource)
-#if(insource)
-#  message(FATAL_ERROR "${PROJECT_NAME} requires an out of source build. Goto ./Build and tapes cmake ../")
-#endif(insource)
+string(COMPARE EQUAL "${CMAKE_SOURCE_DIR}" "${CMAKE_BINARY_DIR}" insource)
+if(insource)
+  message(FATAL_ERROR "${PROJECT_NAME} requires an out of source build. Goto ./Build and tapes cmake ../")
+endif(insource)
 
 set(ScalFMM_CMAKE_MODULE_PATH ${CMAKE_SOURCE_DIR}/CMakeModules)
-
-
-# MPI option has to be set before project, cannot be changed in the cache!
-#if( ScalFMM_USE_MPI )
-#  include(CMakeForceCompiler)
-#  CMAKE_FORCE_C_COMPILER(mpicc      "MPI C Compiler")
-#  CMAKE_FORCE_CXX_COMPILER(mpicxx   "MPI C++ Compiler")
-#  set(ScalFMM_USE_MPI ON CACHE BOOL "ScalFMM use MPI")
-#else()
-#  message(STATUS "Remove CMake cache and run cmake .. -DScalFMM_USE_MPI=ON to enable MPI" )
-#endif(ScalFMM_USE_MPI)
 
 
 #===========================================================================
@@ -65,12 +47,6 @@
       set(MORSE_CMAKE_MODULE_PATH ${CMAKE_SOURCE_DIR}/CMakeModules/morse )
   endif()
   include(MorseInit)
-
-  #
-  # Active language
-  # -----------------------
-#  enable_language(CXX)
-  #
 
   #
   # Options
@@ -407,23 +383,12 @@
       endif()
     endif()
   endif()
-<<<<<<< HEAD
-  #
-  ##################################################################
-  ##################################################################
-  #
+  #
+  ##################################################################
+  ##################################################################
+  #
+  message( STATUS "ScalFMM_USE_STARPU             = ${ScalFMM_USE_STARPU}" )
   if( ScalFMM_USE_STARPU )
-=======
-endif()
-#
-##################################################################
-##################################################################
-#
-
-MESSAGE( STATUS "ScalFMM_USE_STARPU             = ${ScalFMM_USE_STARPU}" )
-if( ScalFMM_USE_STARPU )
-    SET(STARPU_LIBRARIES " -L$ENV{STARPU_LIB}; -lstarpu-$ENV{STARPU_VERSION}") # CACHE STRING "Set your STARPU flags"
->>>>>>> beec09ae
 
     set(ScalFMM_STARPU_VERSION "1.1" CACHE STRING "oldest STARPU version desired")
     # create list of components in order to make a single call to find_package(starpu...)
@@ -432,76 +397,8 @@
         list(APPEND STARPU_COMPONENT_LIST "MPI")
     endif()
 
-<<<<<<< HEAD
     find_package(STARPU ${ScalFMM_STARPU_VERSION} REQUIRED
                  COMPONENTS ${STARPU_COMPONENT_LIST})
-=======
-    SET(STARPU_INCLUDES "$ENV{STARPU_INC}" ) # CACHE STRING "Set your STARPU flags"
-    SET(SCALFMM_LIBRARIES "${SCALFMM_LIBRARIES}; ${STARPU_LIBRARIES}")
-    include_directories(${STARPU_INCLUDES})
-    
-    MESSAGE(STATUS "         STARPU_LIBRARIES          = ${STARPU_LIBRARIES}")
-    MESSAGE(STATUS "         STARPU_INCLUDES           = ${STARPU_INCLUDES}")
-    
-    OPTION( ScalFMM_USE_CUDA      "Set to ON to use CUDA with StarPU" OFF )
-        MESSAGE( STATUS "ScalFMM_USE_CUDA             = ${ScalFMM_USE_CUDA}" )
-      if(ScalFMM_USE_CUDA)
-            execute_process(COMMAND nvcc --version ERROR_VARIABLE cuda_error_output OUTPUT_QUIET)
-            if(cuda_error_output)
-                message( FATAL_ERROR "nvcc is needed with CUDA." )
-            endif()
-            if(NOT DEFINED CUSTOM_CUDA_FLAGS)
-                SET( CUSTOM_CUDA_FLAGS "-std=c++11;-arch=sm_20" CACHE STRING "Set your CUDA flags, for example : -arch=sm_20;-ptxas-options=-v;-use_fast_math")
-            endif()
-            # This is needed to remove backslash after space in ADD_CUSTOM_COMMAND
-            SEPARATE_ARGUMENTS(CUSTOM_CUDA_FLAGS)
-            MESSAGE( STATUS "CUSTOM_CUDA_FLAGS             = ${CUSTOM_CUDA_FLAGS}" )
-         
-            # Add libcudart and cuda.h
-            # link_directories($ENV{CUDA_LIB})
-            include_directories($ENV{CUDA_INC})
-            SET(SCALFMM_LIBRARIES "${SCALFMM_LIBRARIES}; -L$ENV{CUDA_LIB}; -lcudart")
-      endif()
-endif(ScalFMM_USE_STARPU)
-list(APPEND FUSE_LIST "STARPU")
-list(APPEND FUSE_LIST "CUDA")
-#
-##################################################################
-#                                               Use SSE                                                                     #
-##################################################################
-
-MESSAGE( STATUS "ScalFMM_USE_SSE              = ${ScalFMM_USE_SSE}" )
-if( ScalFMM_USE_SSE )
-        if(NOT EXISTS ${CMAKE_MODULE_PATH}/compileTestSse.cpp)
-                message(FATAL_ERROR "The CompileTestSseFile does not exist (${CMAKE_MODULE_PATH}/compileTestSse.cpp)" )
-        endif()
-        MESSAGE( STATUS "SSE_FLAGS ${SSE_FLAGS}  -- ${CMAKE_CXX_FLAGS}  ")
-        TRY_COMPILE(COMPILE_SSE  ${CMAKE_CURRENT_BINARY_DIR} ${CMAKE_MODULE_PATH}/compileTestSse.cpp COMPILE_DEFINITIONS  "${CMAKE_CXX_FLAGS} ${SSE_FLAGS}" OUTPUT_VARIABLE COMPILE_SSE_OUTPUT)
-
-        IF(${COMPILE_SSE})
-            SET(ScaLFMM_CXX_FLAGS "${ScaLFMM_CXX_FLAGS}  ${SSE_FLAGS}")
-
-                TRY_COMPILE(COMPILE_RESULT_VAR  ${CMAKE_CURRENT_BINARY_DIR}
-                                                     ${CMAKE_MODULE_PATH}/checkSSEpe.cpp  COMPILE_DEFINITIONS  "${CMAKE_CXX_FLAGS} ${SSE_FLAGS}")
-                IF( NOT ${COMPILE_RESULT_VAR})
-                         SET(__SSEPE_INTEL_COMPILER ON)
-                ENDIF()
-  #		SET(ScalFMM_USE_AVX OFF)
-        ELSE(${COMPILE_SSE})
-                 MESSAGE(FATAL_ERROR "SSE NOT SUPPORTED ; Set ScalFMM_USE_SSE  to OFF \n Output from test is : ${COMPILE_SSE_OUTPUT}")
-        ENDIF(${COMPILE_SSE})
-endif()
-list(APPEND FUSE_LIST "SSE")
-##################################################################
-#                                                Use AVX                                                                   #
-##################################################################
-
-MESSAGE(STATUS "ScalFMM_USE_AVX               = ${ScalFMM_USE_AVX}")
-if(ScalFMM_USE_AVX)
-        if(NOT EXISTS ${CMAKE_MODULE_PATH}/compileTestAvx.cpp)
-                message(FATAL_ERROR "The CompileTestSseFile does not exist (${CMAKE_MODULE_PATH}/compileTestAvx.cpp)" )
-        endif()
->>>>>>> beec09ae
 
     set(STARPU_LIBRARIES_CPY "${STARPU_LIBRARIES}")
     set(STARPU_LIBRARIES "")
@@ -521,6 +418,26 @@
         include_directories(${STARPU_INCLUDES})
     endif()
 
+    option( ScalFMM_USE_CUDA      "Set to ON to use CUDA with StarPU" OFF )
+    message( STATUS "ScalFMM_USE_CUDA             = ${ScalFMM_USE_CUDA}" )
+	if(ScalFMM_USE_CUDA)
+		execute_process(COMMAND nvcc --version ERROR_VARIABLE cuda_error_output OUTPUT_QUIET)
+		if(cuda_error_output)
+		    message( FATAL_ERROR "nvcc is needed with CUDA." )
+		endif()
+		if(NOT DEFINED CUSTOM_CUDA_FLAGS)
+		    set( CUSTOM_CUDA_FLAGS "-std=c++11;-arch=sm_20" CACHE STRING "Set your CUDA flags, for example : -arch=sm_20;-ptxas-options=-v;-use_fast_math")
+		endif()
+		# This is needed to remove backslash after space in ADD_CUSTOM_COMMAND
+		separate_arguments(CUSTOM_CUDA_FLAGS)
+		message( STATUS "CUSTOM_CUDA_FLAGS             = ${CUSTOM_CUDA_FLAGS}" )
+
+		# Add libcudart and cuda.h
+		# link_directories($ENV{CUDA_LIB})
+		include_directories($ENV{CUDA_INC})
+		set(SCALFMM_LIBRARIES "${SCALFMM_LIBRARIES}; -L$ENV{CUDA_LIB}; -lcudart")
+	endif()
+
     message(STATUS "         STARPU_LIBRARIES          = ${STARPU_LIBRARIES}")
     if (STARPU_INCLUDE_DIRS)
         message(STATUS "         STARPU_INCLUDES           = ${STARPU_INCLUDES}")
@@ -528,7 +445,8 @@
 
   endif(ScalFMM_USE_STARPU)
   list(APPEND FUSE_LIST "STARPU")
-  #
+  list(APPEND FUSE_LIST "CUDA")
+
   ##################################################################
   #                         Use SSE                                #
   ##################################################################
@@ -559,6 +477,7 @@
     endif(${COMPILE_SSE})
   endif()
   list(APPEND FUSE_LIST "SSE")
+
   ##################################################################
   #                           Use AVX                              #
   ##################################################################
