
// Keep in private GIT
// @SCALFMM_PRIVATE
#ifndef FP2PGROUPPARTICLECONTAINER_HPP
#define FP2PGROUPPARTICLECONTAINER_HPP

#include "FGroupAttachedLeaf.hpp"

<<<<<<< HEAD
template<int NRHS = 1, int NLHS = 1>
class FP2PGroupParticleContainer : public FGroupAttachedLeaf<NRHS, 4*NLHS, FReal> {
    typedef FGroupAttachedLeaf<NRHS, 4*NLHS, FReal> Parent;
=======
template<int NRHS = 1, int NLHS = 1, int NVALS = 1>
class FP2PGroupParticleContainer : public FGroupAttachedLeaf<NVALS*(NRHS+4*NLHS), FReal> {
    typedef FGroupAttachedLeaf<NVALS*(NRHS+4*NLHS), FReal> Parent;
>>>>>>> e65ccfaf

public:
    FP2PGroupParticleContainer(){}
    FP2PGroupParticleContainer(const int inNbParticles, FReal* inPositionBuffer, const size_t inLeadingPosition,
                       FReal* inAttributesBuffer, const size_t inLeadingAttributes)
        : Parent(inNbParticles, inPositionBuffer, inLeadingPosition, inAttributesBuffer, inLeadingAttributes) {

    }


    FReal* getPhysicalValues(const int idxVals = 0, const int idxRhs = 0){
      return Parent::getAttribute((0+idxRhs)*NVALS+idxVals);
    }

    const FReal* getPhysicalValues(const int idxVals = 0, const int idxRhs = 0) const {
        return Parent::getAttribute((0+idxRhs)*NVALS+idxVals);
    }

    FReal* getPhysicalValuesArray(const int idxVals = 0, const int idxRhs = 0){
        return Parent::getRawData() + ((0+idxRhs)*NVALS+idxVals)*Parent::getLeadingRawData();
    }

    const FReal* getPhysicalValuesArray(const int idxVals = 0, const int idxRhs = 0) const {
        return Parent::getRawData() + ((0+idxRhs)*NVALS+idxVals)*Parent::getLeadingRawData();
    }

    int getLeadingDimension(){
        return Parent::getLeadingRawData();
    }

    FReal* getPotentials(const int idxVals = 0, const int idxLhs = 0){
        return Parent::getAttribute((NRHS+idxLhs)*NVALS+idxVals);
    }

    const FReal* getPotentials(const int idxVals = 0, const int idxLhs = 0) const {
        return Parent::getAttribute((NRHS+idxLhs)*NVALS+idxVals);
    }

    FReal* getPotentialsArray(const int idxVals = 0, const int idxLhs = 0){
        return Parent::getRawData() + ((NRHS+idxLhs)*NVALS+idxVals)*Parent::getLeadingRawData();
    }

    const FReal* getPotentialsArray(const int idxVals = 0, const int idxLhs = 0) const {
        return Parent::getRawData() + ((NRHS+idxLhs)*NVALS+idxVals)*Parent::getLeadingRawData();
    }

    FReal* getForcesX(const int idxVals = 0, const int idxLhs = 0){
        return Parent::getAttribute((NRHS+NLHS+idxLhs)*NVALS+idxVals);
    }

    const FReal* getForcesX(const int idxVals = 0, const int idxLhs = 0) const {
        return Parent::getAttribute((NRHS+NLHS+idxLhs)*NVALS+idxVals);
    }

    FReal* getForcesXArray(const int idxVals = 0, const int idxLhs = 0){
        return Parent::getRawData() + ((NRHS+NLHS+idxLhs)*NVALS+idxVals)*Parent::getLeadingRawData();
    }

    const FReal* getForcesXArray(const int idxVals = 0, const int idxLhs = 0) const {
        return Parent::getRawData() + ((NRHS+NLHS+idxLhs)*NVALS+idxVals)*Parent::getLeadingRawData();
    }

    FReal* getForcesY(const int idxVals = 0, const int idxLhs = 0){
        return Parent::getAttribute((NRHS+2*NLHS+idxLhs)*NVALS+idxVals);
    }

    const FReal* getForcesY(const int idxVals = 0, const int idxLhs = 0) const {
        return Parent::getAttribute((NRHS+2*NLHS+idxLhs)*NVALS+idxVals);
    }

    FReal* getForcesYArray(const int idxVals = 0, const int idxLhs = 0){
        return Parent::getRawData() + ((NRHS+2*NLHS+idxLhs)*NVALS+idxVals)*Parent::getLeadingRawData();
    }

    const FReal* getForcesYArray(const int idxVals = 0, const int idxLhs = 0) const {
        return Parent::getRawData() + ((NRHS+2*NLHS+idxLhs)*NVALS+idxVals)*Parent::getLeadingRawData();
    }

    FReal* getForcesZ(const int idxVals = 0, const int idxLhs = 0){
        return Parent::getAttribute((NRHS+3*NLHS+idxLhs)*NVALS+idxVals);
    }

    const FReal* getForcesZ(const int idxVals = 0, const int idxLhs = 0) const {
        return Parent::getAttribute((NRHS+3*NLHS+idxLhs)*NVALS+idxVals);
    }

    FReal* getForcesZArray(const int idxVals = 0, const int idxLhs = 0){
        return Parent::getRawData() + ((NRHS+3*NLHS+idxLhs)*NVALS+idxVals)*Parent::getLeadingRawData();
    }

    const FReal* getForcesZArray(const int idxVals = 0, const int idxLhs = 0) const {
        return Parent::getRawData() + ((NRHS+3*NLHS+idxLhs)*NVALS+idxVals)*Parent::getLeadingRawData();
    }

    void resetForcesAndPotential(){
        for(int idx = 0 ; idx < 4*NLHS*NVALS ; ++idx){
            Parent::resetToInitialState(idx + NRHS*NVALS);
        }
    }

    int getNVALS() const {
        return NVALS;
    }

};

#endif // FP2PGROUPPARTICLECONTAINER_HPP<|MERGE_RESOLUTION|>--- conflicted
+++ resolved
@@ -6,15 +6,9 @@
 
 #include "FGroupAttachedLeaf.hpp"
 
-<<<<<<< HEAD
 template<int NRHS = 1, int NLHS = 1>
 class FP2PGroupParticleContainer : public FGroupAttachedLeaf<NRHS, 4*NLHS, FReal> {
-    typedef FGroupAttachedLeaf<NRHS, 4*NLHS, FReal> Parent;
-=======
-template<int NRHS = 1, int NLHS = 1, int NVALS = 1>
-class FP2PGroupParticleContainer : public FGroupAttachedLeaf<NVALS*(NRHS+4*NLHS), FReal> {
-    typedef FGroupAttachedLeaf<NVALS*(NRHS+4*NLHS), FReal> Parent;
->>>>>>> e65ccfaf
+    typedef FGroupAttachedLeaf<NVALS*NRHS, NVALS*4*NLHS, FReal> Parent;
 
 public:
     FP2PGroupParticleContainer(){}
