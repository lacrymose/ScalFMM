--- conflicted
+++ resolved
@@ -349,12 +349,8 @@
       Py[node_diff[i*nnodes]]=y[i];
 
     // Apply forward Discrete Fourier Transform
-<<<<<<< HEAD
-    Dft.applyDFT(Py,FY);
-=======
     Dft->applyDFT(Py,FY);
 
->>>>>>> 2e1c9711
   }
 
 
@@ -537,12 +533,8 @@
       Py[node_diff[i*nnodes]]=y[i];
 
     // Apply forward Discrete Fourier Transform
-<<<<<<< HEAD
-    Dft.applyDFT(Py,FY);
-=======
     Dft->applyDFT(Py,FY);
 
->>>>>>> 2e1c9711
   }
 
 
