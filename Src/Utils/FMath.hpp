--- conflicted
+++ resolved
@@ -220,7 +220,6 @@
       l2Diff += (inBad - inGood) * (inBad - inGood);
       l2Dot  += inGood * inGood;
 
-<<<<<<< HEAD
     /** A class to compute accuracy */
     class FAccurater {
         FReal l2Dot;
@@ -272,30 +271,7 @@
             return output;
         }
     };
-=======
-      max = Max(max , Abs(inGood));
-      maxDiff = Max(maxDiff, Abs(inGood-inBad));
-    }
-    /** Add array of values */
-    void add(const FReal inGood[], const FReal inBad[], const int nbValues){
-      for(int idx = 0 ; idx < nbValues ; ++idx){
-	add(inGood[idx],inBad[idx]);
-      }
-    }
-    /** Get the L2 norm */
-    FReal getL2Norm() const{
-      return Sqrt(l2Diff / l2Dot);
-    }
-    /** Get the inf norm */
-    FReal getInfNorm() const{
-      return maxDiff / max;
-    }
-    /** Print */
-    template <class StreamClass>
-    friend StreamClass& operator<<(StreamClass& output, const FAccurater& inAccurater){
-      output << "[Error] L2Norm = " << inAccurater.getL2Norm() << " \t Inf = " << inAccurater.getInfNorm();
-      return output;
-    }
+
     void reset()
     {
       l2Dot = FReal(0);
@@ -304,7 +280,6 @@
       maxDiff = FReal(0);
     }
   };
->>>>>>> c0d0e124
 };
 
 
