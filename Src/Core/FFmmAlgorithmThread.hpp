--- conflicted
+++ resolved
@@ -60,26 +60,9 @@
 
     const int OctreeHeight;                   ///< The height of the given tree.
 
-    const int userChunckSize;
+    const int userChunkSize;
 
     const int leafLevelSeperationCriteria;
-
-<<<<<<< HEAD
-    unsigned int ompChunkSize = 0;
-=======
-    template <class NumType>
-    NumType getChunkSize(const NumType inSize) const {
-        if(userChunckSize == -1){
-            return FMath::Max(NumType(1) , NumType(double(inSize)/double(omp_get_max_threads())) );
-        }
-        else if(userChunckSize == 0){
-            return FMath::Max(NumType(1) , inSize/NumType(omp_get_max_threads()*omp_get_max_threads()));
-        }
-        else{
-            return userChunckSize;
-        }
-    }
->>>>>>> faa790fc
 
 public:
     /** Class constructor
@@ -93,16 +76,10 @@
      * \except An exception is thrown if one of the arguments is NULL.
      */
     FFmmAlgorithmThread(OctreeClass* const inTree, KernelClass* const inKernels,
-                        const int inUserChunckSize = 10, const int inLeafLevelSeperationCriteria = 1)
+                        const int inUserChunkSize = 10, const int inLeafLevelSeperationCriteria = 1)
         : tree(inTree) , kernels(nullptr), iterArray(nullptr), leafsNumber(0),
           MaxThreads(omp_get_max_threads()), OctreeHeight(tree->getHeight()),
-<<<<<<< HEAD
-          staticSchedule(inStaticSchedule), leafLevelSeperationCriteria(inLeafLevelSeperationCriteria) {
-        
-=======
           userChunckSize(inUserChunckSize), leafLevelSeperationCriteria(inLeafLevelSeperationCriteria) {
-
->>>>>>> faa790fc
         FAssertLF(tree, "tree cannot be null");
         
         this->kernels = new KernelClass*[MaxThreads];
@@ -128,26 +105,20 @@
         delete [] this->kernels;
     }
     
-    
     template <class NumType>
     NumType getChunkSize(const NumType inSize) const {
-        if(staticSchedule){
+        if(userChunkSize <= -1){
             return FMath::Max(NumType(1) , NumType(double(inSize)/double(omp_get_max_threads())) );
-        }
-        else{
-            if (ompChunkSize > 0) {
-                return ompChunkSize;
-            }
-            else {
-                return FMath::Max(NumType(1) , inSize/NumType(omp_get_max_threads()*omp_get_max_threads()));
-            }
-        }
-    }
-    
+        } else if(userChunkSize == 0){
+            return FMath::Max(NumType(1) , inSize/NumType(omp_get_max_threads()*omp_get_max_threads()));
+        } else {
+            return userChunkSize;
+        }
+    }    
     
     template <class NumType>
     void setChunkSize(const NumType size) {
-        ompChunkSize = size;
+            userChunkSize = size;
     }
     
 protected:
